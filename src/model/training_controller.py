import itertools
from typing import Callable

import torch
from torch.autograd import Variable
from torch.utils.data import DataLoader

from model.dataset import DatasetFromFolder
from model.explanation import ExplanationController
from model.mask import get_mask
from model.model import Generator, Discriminator
from model.utils import LambdaLR, ImagePool

from setup.settings_module import Settings
from setup.wandb_module import WandbModule


class TrainingController:

    def __init__(self, settings: Settings, wandb_module: WandbModule):
        self.device = torch.device("cuda" if torch.cuda.is_available() else "cpu")
        self.settings = settings
        self.wandb_module = wandb_module
        
        self.latest_generator_loss = None
        self.latest_discriminator_he_loss = None
        self.latest_discriminator_p63_loss= None
        self.latest_identity_loss = None
        self.latest_cycle_loss = None

        self.latest_generator_loss = None
        self.latest_discriminator_he_loss = None
        self.latest_discriminator_p63_loss = None
        self.latest_identity_loss = None
        self.latest_cycle_loss = None
        self.latest_laplacian_loss = None

        self.lap_kernel = torch.tensor([
            [0, 1, 0],
            [1, -4, 1],
            [0, 1, 0],
        ], dtype=torch.float32).unsqueeze(0).unsqueeze(0).to(self.device)

        # region Initialize data loaders
        self.train_he_data = DatasetFromFolder(settings.data_root, settings.data_train_he, settings.norm_dict)
        self.train_he = DataLoader(dataset=self.train_he_data, batch_size=settings.batch_size, shuffle=True)

        self.train_p63_data = DatasetFromFolder(settings.data_root, settings.data_train_p63, settings.norm_dict)
        self.train_p63 = DataLoader(dataset=self.train_p63_data, batch_size=settings.batch_size, shuffle=True)

        self.test_he_data = DatasetFromFolder(settings.data_root, settings.data_test_he, settings.norm_dict)
        self.test_he = DataLoader(dataset=self.test_he_data, batch_size=settings.batch_size, shuffle=False)

        self.test_p63_data = DatasetFromFolder(settings.data_root, settings.data_test_p63, settings.norm_dict)
        self.test_p63 = DataLoader(dataset=self.test_p63_data, batch_size=settings.batch_size, shuffle=False)
        # endregion

        # region Initialize models
        generator_params = (settings.generator_downconv_filters, settings.num_resnet_blocks,
                            settings.channels, settings.channels)
        discriminator_params = (settings.discriminator_downconv_filters, settings.channels)
        self.generator_he_to_p63 = Generator(*generator_params)
        self.generator_p63_to_he = Generator(*generator_params)
        self.discriminator_he = Discriminator(*discriminator_params)
        self.discriminator_p63 = Discriminator(*discriminator_params)
        self.discriminator_he_mask = Discriminator(*discriminator_params)
        self.discriminator_p63_mask = Discriminator(*discriminator_params)

        self.generator_he_to_p63.to(self.device)
        self.generator_p63_to_he.to(self.device)
        self.discriminator_he.to(self.device)
        self.discriminator_p63.to(self.device)
        self.discriminator_he_mask.to(self.device)
        self.discriminator_p63_mask.to(self.device)
        # endregion

        # region Register parameter clipping
        clip_a = -0.5
        clip_b = 0.5

        for p in self.generator_he_to_p63.parameters():
            p.register_hook(lambda grad: torch.clamp(grad, clip_a, clip_b))

        for p in self.generator_p63_to_he.parameters():
            p.register_hook(lambda grad: torch.clamp(grad, clip_a, clip_b))

        for p in self.discriminator_he.parameters():
            p.register_hook(lambda grad: torch.clamp(grad, clip_a, clip_b))

        for p in self.discriminator_p63.parameters():
            p.register_hook(lambda grad: torch.clamp(grad, clip_a, clip_b))

        for p in self.discriminator_he_mask.parameters():
            p.register_hook(lambda grad: torch.clamp(grad, clip_a, clip_b))

        for p in self.discriminator_p63_mask.parameters():
            p.register_hook(lambda grad: torch.clamp(grad, clip_a, clip_b))
        # endregion

        # region Initialize wandb model watching
        self.wandb_module.run.watch(
            (
                self.generator_he_to_p63,
                self.generator_p63_to_he,
                self.discriminator_he,
                self.discriminator_he_mask,
                self.discriminator_p63,
                self.discriminator_p63_mask
            ),
            log="all",
            log_freq=wandb_module.log_frequency,
            log_graph=True
        )
        # endregion

        # region Initialize explanation classes
        self.he_explainer = ExplanationController(
            self.discriminator_he.loss_fake,
            self.discriminator_he_mask.loss_fake,
            settings.lambda_mask_adversarial_ratio,
            settings.explanation_ramp_type
        )

        self.p63_explainer = ExplanationController(
            self.discriminator_p63.loss_fake,
            self.discriminator_p63_mask.loss_fake,
            settings.lambda_mask_adversarial_ratio,
            settings.explanation_ramp_type
        )

        # P63 explainer contains P63 discriminator, used to explain P63 generation mistakes to HE gen.
        # Therefore, we have to assign P63 explainer to the HE to P63 generator.
        self.generator_he_to_p63.final.register_backward_hook(self.p63_explainer.explanation_hook)
        self.generator_p63_to_he.final.register_backward_hook(self.he_explainer.explanation_hook)
        # endregion

        # region Initialize loss functions
        self.criterion_GAN = torch.nn.MSELoss()
        self.criterion_pixel_wise = torch.nn.L1Loss()
        # endregion

        # region Initialize optimizers
        discriminator_he_params = itertools.chain(
            self.discriminator_he.parameters(),
            self.discriminator_he_mask.parameters()
        )

        discriminator_p63_params = itertools.chain(
            self.discriminator_p63.parameters(),
            self.discriminator_p63_mask.parameters()
        )

        self.generator_optimizer = torch.optim.Adam(
            itertools.chain(self.generator_he_to_p63.parameters(), self.generator_p63_to_he.parameters()),
            lr=settings.lr_generator, betas=(settings.beta1, settings.beta2)
        )

        self.discriminator_he_optimizer = torch.optim.Adam(
            discriminator_he_params,
            lr=settings.lr_discriminator, betas=(settings.beta1, settings.beta2)
        )

        self.discriminator_p63_optimizer = torch.optim.Adam(
            discriminator_p63_params,
            lr=settings.lr_discriminator, betas=(settings.beta1, settings.beta2)
        )

        self.lr_generator_scheduler = torch.optim.lr_scheduler.LambdaLR(
            self.generator_optimizer, lr_lambda=LambdaLR(settings.epochs, settings.decay_epoch).step
        )

        self.lr_discriminator_he_scheduler = torch.optim.lr_scheduler.LambdaLR(
            self.discriminator_he_optimizer, lr_lambda=LambdaLR(settings.epochs, settings.decay_epoch).step
        )

        self.lr_discriminator_p63_scheduler = torch.optim.lr_scheduler.LambdaLR(
            self.discriminator_p63_optimizer, lr_lambda=LambdaLR(settings.epochs, settings.decay_epoch).step
        )
        # endregion

        # region Initialize image pool
        pool_size = settings.pool_size
        self.fake_he_pool = ImagePool(pool_size)
        self.fake_p63_pool = ImagePool(pool_size)
        # endregion

    def get_loss(self, tensor: torch.Tensor, loss_function: Callable, target_function: Callable) -> torch.Tensor:
        return loss_function(tensor, Variable(target_function(tensor.size()).to(self.device)))
    
    def get_total_mask_disc_loss(self, real: torch.Tensor, mask: torch.Tensor,
                                 fake: torch.Tensor, discriminator_mask: Discriminator) -> torch.Tensor:

        discriminator_mask_real_decision = discriminator_mask(real * mask)
        discriminator_mask_real_loss = \
            self.get_loss(discriminator_mask_real_decision, self.criterion_GAN, torch.ones)
        discriminator_mask_fake_decision = \
            discriminator_mask(fake * mask)
        discriminator_mask_fake_loss = \
            self.get_loss(discriminator_mask_fake_decision, self.criterion_GAN, torch.zeros)

        return discriminator_mask_real_loss + discriminator_mask_fake_loss

    def get_total_gen_loss_and_prep_explainer(self, real: torch.Tensor, mask: torch.Tensor,
                                              generator: Generator,
                                              discriminator: Discriminator,
                                              explainer: ExplanationController) -> torch.Tensor:

        fake = generator(real, mask)
        disc_fake = discriminator(fake)
        disc_fake_mask = self.discriminator_p63_mask(fake * mask)
        generator_loss = self.get_loss(disc_fake, self.criterion_GAN, torch.ones)
        generator_mask_loss = self.get_loss(disc_fake_mask, self.criterion_GAN, torch.ones)

        explainer.set_explanation(fake)
        explainer.set_explanation_m(fake * mask)

        return (self.settings.lambda_mask_adversarial_ratio * generator_mask_loss
                + (1 - self.settings.lambda_mask_adversarial_ratio)
                * generator_loss) * self.settings.lambda_adversarial

    def get_total_cycle_loss(self, cycled: torch.Tensor, other_mask: torch.Tensor,
                             other_mask_inverted: torch.Tensor, other_real: torch.Tensor) -> torch.Tensor:

        pixel_wise_cycle_loss = self.criterion_pixel_wise(cycled * other_mask, other_real * other_mask)
        pixel_wise_cycle_loss_inv = self.criterion_pixel_wise(
            cycled * other_mask_inverted, other_real * other_mask_inverted)
        pixel_wise_cycle_loss = pixel_wise_cycle_loss * self.settings.lambda_mask_cycle_ratio
        pixel_wise_cycle_loss_inv = pixel_wise_cycle_loss_inv * (1 - self.settings.lambda_mask_cycle_ratio)

        return pixel_wise_cycle_loss + pixel_wise_cycle_loss_inv

    def get_partial_disc_loss(self, real: torch.Tensor, fake: torch.Tensor,
                              discriminator: Discriminator,
                              coefficient: float,
                              pool: ImagePool = None) -> torch.Tensor:

        discriminator_real_decision = discriminator(real)
        discriminator_real_loss = self.get_loss(discriminator_real_decision, self.criterion_GAN, torch.ones)

        if pool is not None:
            fake = pool.query(fake)

        discriminator_fake_decision = discriminator(fake)
        discriminator_fake_loss = self.get_loss(discriminator_fake_decision, self.criterion_GAN, torch.zeros)

        return (discriminator_real_loss + discriminator_fake_loss) * 0.5 * coefficient

    def get_total_mask_disc_loss(self, real: torch.Tensor, mask: torch.Tensor,
                                 fake: torch.Tensor, discriminator_mask: Discriminator) -> torch.Tensor:

        discriminator_mask_real_decision = discriminator_mask(real * mask)
        discriminator_mask_real_loss = \
            self.get_loss(discriminator_mask_real_decision, self.criterion_GAN, torch.ones)
        discriminator_mask_fake_decision = \
            discriminator_mask(fake * mask)
        discriminator_mask_fake_loss = \
            self.get_loss(discriminator_mask_fake_decision, self.criterion_GAN, torch.zeros)

        return discriminator_mask_real_loss + discriminator_mask_fake_loss

    def get_total_gen_loss_and_prep_explainer(self, real: torch.Tensor, mask: torch.Tensor,
                                              generator: Generator,
                                              discriminator: Discriminator,
                                              explainer: ExplanationController) -> torch.Tensor:

        fake = generator(real, mask)
        disc_fake = discriminator(fake)
        disc_fake_mask = self.discriminator_p63_mask(fake * mask)
        generator_loss = self.get_loss(disc_fake, self.criterion_GAN, torch.ones)
        generator_mask_loss = self.get_loss(disc_fake_mask, self.criterion_GAN, torch.ones)

        explainer.set_explanation(fake)
        explainer.set_explanation_m(fake * mask)

        return (self.settings.lambda_mask_adversarial_ratio * generator_mask_loss
                + (1 - self.settings.lambda_mask_adversarial_ratio)
                * generator_loss) * self.settings.lambda_adversarial

    def get_total_cycle_loss(self, cycled: torch.Tensor, other_mask: torch.Tensor,
                             other_mask_inverted: torch.Tensor, other_real: torch.Tensor) -> torch.Tensor:

        pixel_wise_cycle_loss = self.criterion_pixel_wise(cycled * other_mask, other_real * other_mask)
        pixel_wise_cycle_loss_inv = self.criterion_pixel_wise(
            cycled * other_mask_inverted, other_real * other_mask_inverted)
        pixel_wise_cycle_loss = pixel_wise_cycle_loss * self.settings.lambda_mask_cycle_ratio
        pixel_wise_cycle_loss_inv = pixel_wise_cycle_loss_inv * (1 - self.settings.lambda_mask_cycle_ratio)

        return pixel_wise_cycle_loss + pixel_wise_cycle_loss_inv

    def get_partial_disc_loss(self, real: torch.Tensor, fake: torch.Tensor,
                              discriminator: Discriminator,
                              coefficient: float,
                              pool: ImagePool = None) -> torch.Tensor:

        discriminator_real_decision = discriminator(real)
        discriminator_real_loss = self.get_loss(discriminator_real_decision, self.criterion_GAN, torch.ones)

        if pool is not None:
            fake = pool.query(fake)

        discriminator_fake_decision = discriminator(fake)
        discriminator_fake_loss = self.get_loss(discriminator_fake_decision, self.criterion_GAN, torch.zeros)

        return (discriminator_real_loss + discriminator_fake_loss) * 0.5 * coefficient

    def get_laplacian_loss(self, real: torch.Tensor, cycled: torch.Tensor, k_size=3):
        lap_kernel = self.lap_kernel.repeat(real.size(0), 1, 1, 1)

        # convert to grayscale
        real = real[:, 0:1, :, :] * 0.299 + real[:, 1:2, :, :] * 0.587 + real[:, 2:3, :, :] * 0.114
        cycled = cycled[:, 0:1, :, :] * 0.299 + cycled[:, 1:2, :, :] * 0.587 + cycled[:, 2:3, :, :] * 0.114

        lap_real = torch.nn.functional.conv2d(real, lap_kernel, padding=k_size // 2)
        lap_cycled = torch.nn.functional.conv2d(cycled, lap_kernel, padding=k_size // 2)
        var_real = torch.var(lap_real)
        var_cycled = torch.var(lap_cycled)

        return torch.mean(torch.abs(lap_real - lap_cycled)) / (var_real + var_cycled)

    def training_step(self, real_he: torch.Tensor, real_p63: torch.Tensor):
        min_dim = min(real_he.size(0), real_p63.size(0))
        real_he = real_he[:min_dim]
        real_p63 = real_p63[:min_dim]

        mask_he = get_mask(real_he, self.settings.mask_type)
        mask_p63 = get_mask(real_p63, self.settings.mask_type)

        real_he = Variable(real_he.to(self.device))
        real_p63 = Variable(real_p63.to(self.device))
        mask_he = Variable(mask_he.to(self.device))
        mask_p63 = Variable(mask_p63.to(self.device))
<<<<<<< HEAD

        fake_p63 = self.generator_he_to_p63(real_he, mask_he)
        fake_he = self.generator_p63_to_he(real_p63, mask_p63)
        cycled_he = self.generator_p63_to_he(fake_p63, mask_he)
        cycled_p63 = self.generator_he_to_p63(fake_he, mask_p63)

        self.p63_explainer.set_explanation_m(fake_p63 * mask_p63)
        self.he_explainer.set_explanation_m(fake_he * mask_he)

        with torch.no_grad():
            discriminator_he_mask_loss = \
                self.get_total_mask_disc_loss(real_he, mask_he, fake_he, self.discriminator_he_mask) * 0.5
            discriminator_p63_mask_loss = \
                self.get_total_mask_disc_loss(real_p63, mask_p63, fake_p63, self.discriminator_p63_mask) * 0.5

            mask_he = mask_he + self.p63_explainer.explanation_mask * self.p63_explainer.get_coefficient_mask(
                discriminator_p63_mask_loss)  # maybe mask_he + mask_he * rest
            mask_p63 = mask_p63 + self.he_explainer.explanation_mask * self.he_explainer.get_coefficient_mask(
                discriminator_he_mask_loss)

        he_mask_inverted = 1 - mask_he
        p63_mask_inverted = 1 - mask_p63
        he_mask_inverted = Variable(he_mask_inverted.to(self.device))
        p63_mask_inverted = Variable(p63_mask_inverted.to(self.device))

        # Train generator G
        # A -> B
        generator_he_to_p63_total_loss = self.get_total_gen_loss_and_prep_explainer(real_he,
                                                                                    mask_he,
                                                                                    self.generator_he_to_p63,
                                                                                    self.discriminator_p63,
                                                                                    self.p63_explainer)

        # forward cycle loss
        cycle_he_loss_total = self.get_total_cycle_loss(cycled_he, mask_he, he_mask_inverted, real_he)

        # B -> A
        generator_p63_to_he_total_loss = self.get_total_gen_loss_and_prep_explainer(real_p63,
                                                                                    mask_p63,
                                                                                    self.generator_p63_to_he,
                                                                                    self.discriminator_he,
                                                                                    self.he_explainer)

        # backward cycle loss
        cycle_p63_loss_total = self.get_total_cycle_loss(cycled_p63, mask_p63, p63_mask_inverted, real_p63)

        # total cycle loss
        cycle_loss = (cycle_he_loss_total + cycle_p63_loss_total) * self.settings.lambda_cycle

        # identity loss
        identity_he = self.criterion_pixel_wise(real_he, self.generator_p63_to_he(real_he, mask_he))
        identity_p63 = self.criterion_pixel_wise(real_p63, self.generator_he_to_p63(real_p63, mask_p63))
        identity_loss = (identity_he + identity_p63) * self.settings.lambda_identity

        with torch.no_grad():
            discriminator_he_loss_partial = self.get_partial_disc_loss(real_he, fake_he,
                                                                       self.discriminator_he,
                                                                       1 - self.settings.lambda_mask_adversarial_ratio)

            discriminator_he_loss_mask_partial = self.get_partial_disc_loss(real_he * mask_he, fake_he * mask_he,
                                                                            self.discriminator_he_mask,
                                                                            self.settings.lambda_mask_adversarial_ratio)

            discriminator_p63_loss_partial = self.get_partial_disc_loss(real_p63, fake_p63,
                                                                        self.discriminator_p63,
                                                                        1 - self.settings.lambda_mask_adversarial_ratio)

            discriminator_p63_loss_mask_partial = self.get_partial_disc_loss(real_p63 * mask_p63, fake_p63 * mask_p63,
                                                                             self.discriminator_p63_mask,
                                                                             self.settings.
                                                                             lambda_mask_adversarial_ratio)

            self.p63_explainer.set_losses(discriminator_he_loss_partial, discriminator_he_loss_mask_partial)
            self.he_explainer.set_losses(discriminator_p63_loss_partial, discriminator_p63_loss_mask_partial)
            self.p63_explainer.get_explanation()
            self.he_explainer.get_explanation()

        laplacian_loss_he = self.get_laplacian_loss(real_he, cycled_he)
        laplacian_loss_p63 = self.get_laplacian_loss(real_p63, cycled_p63)
        laplacian_loss = (laplacian_loss_he + laplacian_loss_p63) * self.settings.lambda_laplacian

        # backward gen
        generator_loss = \
            + generator_he_to_p63_total_loss \
            + generator_p63_to_he_total_loss \
            + cycle_loss \
            + identity_loss \
            + laplacian_loss

=======
        
        with torch.autocast(device_type="cuda"):
            fake_p63 = self.generator_he_to_p63(real_he, mask_he)
            fake_he = self.generator_p63_to_he(real_p63, mask_p63)
            cycled_he = self.generator_p63_to_he(fake_p63, mask_he)
            cycled_p63 = self.generator_he_to_p63(fake_he, mask_p63)

            self.p63_explainer.set_explanation_m(fake_p63 * mask_p63)
            self.he_explainer.set_explanation_m(fake_he * mask_he)

            with torch.no_grad():
                discriminator_he_mask_loss = \
                    self.get_total_mask_disc_loss(real_he, mask_he, fake_he, self.discriminator_he_mask) * 0.5
                discriminator_p63_mask_loss = \
                    self.get_total_mask_disc_loss(real_p63, mask_p63, fake_p63, self.discriminator_p63_mask) * 0.5

                mask_he = mask_he + self.p63_explainer.explanation_mask * self.p63_explainer.get_coefficient_mask(
                    discriminator_p63_mask_loss)  # maybe mask_he + mask_he * rest
                mask_p63 = mask_p63 + self.he_explainer.explanation_mask * self.he_explainer.get_coefficient_mask(
                    discriminator_he_mask_loss)

            he_mask_inverted = 1 - mask_he
            p63_mask_inverted = 1 - mask_p63
            he_mask_inverted = Variable(he_mask_inverted.to(self.device))
            p63_mask_inverted = Variable(p63_mask_inverted.to(self.device))

            # Train generator G
            # A -> B
            generator_he_to_p63_total_loss = self.get_total_gen_loss_and_prep_explainer(real_he,
                                                                                        mask_he,
                                                                                        self.generator_he_to_p63,
                                                                                        self.discriminator_p63,
                                                                                        self.p63_explainer)

            # forward cycle loss
            cycle_he_loss_total = self.get_total_cycle_loss(cycled_he, mask_he, he_mask_inverted, real_he)

            # B -> A
            generator_p63_to_he_total_loss = self.get_total_gen_loss_and_prep_explainer(real_p63,
                                                                                        mask_p63,
                                                                                        self.generator_p63_to_he,
                                                                                        self.discriminator_he,
                                                                                        self.he_explainer)

            # backward cycle loss
            cycle_p63_loss_total = self.get_total_cycle_loss(cycled_p63, mask_p63, p63_mask_inverted, real_p63)

            # total cycle loss
            cycle_loss = (cycle_he_loss_total + cycle_p63_loss_total) * self.settings.lambda_cycle

            # identity loss
            identity_he = self.criterion_pixel_wise(real_he, self.generator_p63_to_he(real_he, mask_he))
            identity_p63 = self.criterion_pixel_wise(real_p63, self.generator_he_to_p63(real_p63, mask_p63))
            identity_loss = (identity_he + identity_p63) * self.settings.lambda_identity

            with torch.no_grad():
                discriminator_he_loss_partial = self.get_partial_disc_loss(real_he, fake_he,
                                                                           self.discriminator_he,
                                                                           1 - self.settings.lambda_mask_adversarial_ratio)

                discriminator_he_loss_mask_partial = self.get_partial_disc_loss(real_he * mask_he, fake_he * mask_he,
                                                                                self.discriminator_he_mask,
                                                                                self.settings.lambda_mask_adversarial_ratio)

                discriminator_p63_loss_partial = self.get_partial_disc_loss(real_p63, fake_p63,
                                                                            self.discriminator_p63,
                                                                            1 - self.settings.lambda_mask_adversarial_ratio)

                discriminator_p63_loss_mask_partial = self.get_partial_disc_loss(real_p63 * mask_p63, fake_p63 * mask_p63,
                                                                                 self.discriminator_p63_mask,
                                                                                 self.settings.
                                                                                 lambda_mask_adversarial_ratio)

                self.p63_explainer.set_losses(discriminator_he_loss_partial, discriminator_he_loss_mask_partial)
                self.he_explainer.set_losses(discriminator_p63_loss_partial, discriminator_p63_loss_mask_partial)
                self.p63_explainer.get_explanation()
                self.he_explainer.get_explanation()

            # backward gen
            generator_loss = \
                + generator_he_to_p63_total_loss \
                + generator_p63_to_he_total_loss \
                + cycle_loss \
                + identity_loss \

>>>>>>> eb798a1a
        self.generator_optimizer.zero_grad()
        generator_loss.backward()
        self.generator_optimizer.step()

        # Back propagation
<<<<<<< HEAD
        discriminator_he_loss_partial = self.get_partial_disc_loss(real_he, fake_he, self.discriminator_he,
                                                                   1 - self.settings.lambda_mask_adversarial_ratio,
                                                                   self.fake_he_pool)

        discriminator_he_loss_mask_partial = self.get_partial_disc_loss(real_he * mask_he, fake_he * mask_he,
                                                                        self.discriminator_he_mask,
                                                                        self.settings.lambda_mask_adversarial_ratio,
                                                                        self.fake_he_pool)

        discriminator_he_loss = discriminator_he_loss_partial + discriminator_he_loss_mask_partial
=======
        with torch.autocast(device_type="cuda"):
            discriminator_he_loss_partial = self.get_partial_disc_loss(real_he, fake_he, self.discriminator_he,
                                                                       1 - self.settings.lambda_mask_adversarial_ratio,
                                                                       self.fake_he_pool)

            discriminator_he_loss_mask_partial = self.get_partial_disc_loss(real_he * mask_he, fake_he * mask_he,
                                                                            self.discriminator_he_mask,
                                                                            self.settings.lambda_mask_adversarial_ratio,
                                                                            self.fake_he_pool)

            discriminator_he_loss = discriminator_he_loss_partial + discriminator_he_loss_mask_partial
>>>>>>> eb798a1a

        self.discriminator_he_optimizer.zero_grad()
        discriminator_he_loss.backward()
        self.discriminator_he_optimizer.step()

<<<<<<< HEAD
        discriminator_p63_loss_partial = self.get_partial_disc_loss(real_p63, fake_p63, self.discriminator_p63,
                                                                    1 - self.settings.lambda_mask_adversarial_ratio,
                                                                    self.fake_p63_pool)

        discriminator_p63_loss_mask_partial = self.get_partial_disc_loss(real_p63 * mask_p63, fake_p63 * mask_p63,
                                                                         self.discriminator_p63_mask,
                                                                         self.settings.lambda_mask_adversarial_ratio,
                                                                         self.fake_p63_pool)

        discriminator_p63_loss = discriminator_p63_loss_partial + discriminator_p63_loss_mask_partial
=======
        with torch.autocast(device_type="cuda"):
            discriminator_p63_loss_partial = self.get_partial_disc_loss(real_p63, fake_p63, self.discriminator_p63,
                                                                        1 - self.settings.lambda_mask_adversarial_ratio,
                                                                        self.fake_p63_pool)

            discriminator_p63_loss_mask_partial = self.get_partial_disc_loss(real_p63 * mask_p63, fake_p63 * mask_p63,
                                                                             self.discriminator_p63_mask,
                                                                             self.settings.lambda_mask_adversarial_ratio,
                                                                             self.fake_p63_pool)

            discriminator_p63_loss = discriminator_p63_loss_partial + discriminator_p63_loss_mask_partial
>>>>>>> eb798a1a

        self.discriminator_p63_optimizer.zero_grad()
        discriminator_p63_loss.backward()
        self.discriminator_p63_optimizer.step()

        self.latest_generator_loss = generator_loss.item()
        self.latest_discriminator_he_loss = discriminator_he_loss.item()
        self.latest_discriminator_p63_loss = discriminator_p63_loss.item()
<<<<<<< HEAD
        self.latest_laplacian_loss = laplacian_loss.item()
        self.latest_cycle_loss = cycle_loss.item()
        self.latest_identity_loss = identity_loss.item()
=======
        self.latest_identity_loss = identity_loss.item()
        self.latest_cycle_loss = cycle_loss.item()
>>>>>>> eb798a1a

        self.wandb_module.discriminator_he_running_loss_avg.append(discriminator_he_loss.item())
        self.wandb_module.discriminator_p63_running_loss_avg.append(discriminator_p63_loss.item())
        self.wandb_module.generator_he_to_p63_running_loss_avg.append(generator_he_to_p63_total_loss.item())
        self.wandb_module.generator_p63_to_he_running_loss_avg.append(generator_p63_to_he_total_loss.item())
        self.wandb_module.cycle_he_running_loss_avg.append(cycle_loss.item())
        self.wandb_module.cycle_p63_running_loss_avg.append(cycle_loss.item())
        self.wandb_module.total_running_loss_avg.append(generator_loss.item())

    def get_image_pairs(self):
        real_he = self.test_he_data.get_random_image()
        real_p63 = self.test_p63_data.get_random_image()

        real_he = Variable(real_he.to(self.device)).expand(1, -1, -1, -1)
        real_p63 = Variable(real_p63.to(self.device)).expand(1, -1, -1, -1)

        real_he_mask = get_mask(real_he, self.settings.mask_type)
        real_p63_mask = get_mask(real_p63, self.settings.mask_type)

        real_he_mask = Variable(real_he_mask.to(self.device))
        real_p63_mask = Variable(real_p63_mask.to(self.device))

        fake_p63 = self.generator_he_to_p63(real_he, real_he_mask)
        reconstructed_he = self.generator_p63_to_he(fake_p63, real_he_mask)

        fake_he = self.generator_p63_to_he(real_p63, real_p63_mask)
        reconstructed_p63 = self.generator_he_to_p63(fake_he, real_p63_mask)

        return (real_he, real_p63), (fake_he, fake_p63), (reconstructed_he, reconstructed_p63)<|MERGE_RESOLUTION|>--- conflicted
+++ resolved
@@ -28,19 +28,6 @@
         self.latest_identity_loss = None
         self.latest_cycle_loss = None
 
-        self.latest_generator_loss = None
-        self.latest_discriminator_he_loss = None
-        self.latest_discriminator_p63_loss = None
-        self.latest_identity_loss = None
-        self.latest_cycle_loss = None
-        self.latest_laplacian_loss = None
-
-        self.lap_kernel = torch.tensor([
-            [0, 1, 0],
-            [1, -4, 1],
-            [0, 1, 0],
-        ], dtype=torch.float32).unsqueeze(0).unsqueeze(0).to(self.device)
-
         # region Initialize data loaders
         self.train_he_data = DatasetFromFolder(settings.data_root, settings.data_train_he, settings.norm_dict)
         self.train_he = DataLoader(dataset=self.train_he_data, batch_size=settings.batch_size, shuffle=True)
@@ -56,8 +43,7 @@
         # endregion
 
         # region Initialize models
-        generator_params = (settings.generator_downconv_filters, settings.num_resnet_blocks,
-                            settings.channels, settings.channels)
+        generator_params = (settings.generator_downconv_filters, settings.num_resnet_blocks, settings.channels, settings.channels)
         discriminator_params = (settings.discriminator_downconv_filters, settings.channels)
         self.generator_he_to_p63 = Generator(*generator_params)
         self.generator_p63_to_he = Generator(*generator_params)
@@ -72,29 +58,6 @@
         self.discriminator_p63.to(self.device)
         self.discriminator_he_mask.to(self.device)
         self.discriminator_p63_mask.to(self.device)
-        # endregion
-
-        # region Register parameter clipping
-        clip_a = -0.5
-        clip_b = 0.5
-
-        for p in self.generator_he_to_p63.parameters():
-            p.register_hook(lambda grad: torch.clamp(grad, clip_a, clip_b))
-
-        for p in self.generator_p63_to_he.parameters():
-            p.register_hook(lambda grad: torch.clamp(grad, clip_a, clip_b))
-
-        for p in self.discriminator_he.parameters():
-            p.register_hook(lambda grad: torch.clamp(grad, clip_a, clip_b))
-
-        for p in self.discriminator_p63.parameters():
-            p.register_hook(lambda grad: torch.clamp(grad, clip_a, clip_b))
-
-        for p in self.discriminator_he_mask.parameters():
-            p.register_hook(lambda grad: torch.clamp(grad, clip_a, clip_b))
-
-        for p in self.discriminator_p63_mask.parameters():
-            p.register_hook(lambda grad: torch.clamp(grad, clip_a, clip_b))
         # endregion
 
         # region Initialize wandb model watching
@@ -245,78 +208,6 @@
 
         return (discriminator_real_loss + discriminator_fake_loss) * 0.5 * coefficient
 
-    def get_total_mask_disc_loss(self, real: torch.Tensor, mask: torch.Tensor,
-                                 fake: torch.Tensor, discriminator_mask: Discriminator) -> torch.Tensor:
-
-        discriminator_mask_real_decision = discriminator_mask(real * mask)
-        discriminator_mask_real_loss = \
-            self.get_loss(discriminator_mask_real_decision, self.criterion_GAN, torch.ones)
-        discriminator_mask_fake_decision = \
-            discriminator_mask(fake * mask)
-        discriminator_mask_fake_loss = \
-            self.get_loss(discriminator_mask_fake_decision, self.criterion_GAN, torch.zeros)
-
-        return discriminator_mask_real_loss + discriminator_mask_fake_loss
-
-    def get_total_gen_loss_and_prep_explainer(self, real: torch.Tensor, mask: torch.Tensor,
-                                              generator: Generator,
-                                              discriminator: Discriminator,
-                                              explainer: ExplanationController) -> torch.Tensor:
-
-        fake = generator(real, mask)
-        disc_fake = discriminator(fake)
-        disc_fake_mask = self.discriminator_p63_mask(fake * mask)
-        generator_loss = self.get_loss(disc_fake, self.criterion_GAN, torch.ones)
-        generator_mask_loss = self.get_loss(disc_fake_mask, self.criterion_GAN, torch.ones)
-
-        explainer.set_explanation(fake)
-        explainer.set_explanation_m(fake * mask)
-
-        return (self.settings.lambda_mask_adversarial_ratio * generator_mask_loss
-                + (1 - self.settings.lambda_mask_adversarial_ratio)
-                * generator_loss) * self.settings.lambda_adversarial
-
-    def get_total_cycle_loss(self, cycled: torch.Tensor, other_mask: torch.Tensor,
-                             other_mask_inverted: torch.Tensor, other_real: torch.Tensor) -> torch.Tensor:
-
-        pixel_wise_cycle_loss = self.criterion_pixel_wise(cycled * other_mask, other_real * other_mask)
-        pixel_wise_cycle_loss_inv = self.criterion_pixel_wise(
-            cycled * other_mask_inverted, other_real * other_mask_inverted)
-        pixel_wise_cycle_loss = pixel_wise_cycle_loss * self.settings.lambda_mask_cycle_ratio
-        pixel_wise_cycle_loss_inv = pixel_wise_cycle_loss_inv * (1 - self.settings.lambda_mask_cycle_ratio)
-
-        return pixel_wise_cycle_loss + pixel_wise_cycle_loss_inv
-
-    def get_partial_disc_loss(self, real: torch.Tensor, fake: torch.Tensor,
-                              discriminator: Discriminator,
-                              coefficient: float,
-                              pool: ImagePool = None) -> torch.Tensor:
-
-        discriminator_real_decision = discriminator(real)
-        discriminator_real_loss = self.get_loss(discriminator_real_decision, self.criterion_GAN, torch.ones)
-
-        if pool is not None:
-            fake = pool.query(fake)
-
-        discriminator_fake_decision = discriminator(fake)
-        discriminator_fake_loss = self.get_loss(discriminator_fake_decision, self.criterion_GAN, torch.zeros)
-
-        return (discriminator_real_loss + discriminator_fake_loss) * 0.5 * coefficient
-
-    def get_laplacian_loss(self, real: torch.Tensor, cycled: torch.Tensor, k_size=3):
-        lap_kernel = self.lap_kernel.repeat(real.size(0), 1, 1, 1)
-
-        # convert to grayscale
-        real = real[:, 0:1, :, :] * 0.299 + real[:, 1:2, :, :] * 0.587 + real[:, 2:3, :, :] * 0.114
-        cycled = cycled[:, 0:1, :, :] * 0.299 + cycled[:, 1:2, :, :] * 0.587 + cycled[:, 2:3, :, :] * 0.114
-
-        lap_real = torch.nn.functional.conv2d(real, lap_kernel, padding=k_size // 2)
-        lap_cycled = torch.nn.functional.conv2d(cycled, lap_kernel, padding=k_size // 2)
-        var_real = torch.var(lap_real)
-        var_cycled = torch.var(lap_cycled)
-
-        return torch.mean(torch.abs(lap_real - lap_cycled)) / (var_real + var_cycled)
-
     def training_step(self, real_he: torch.Tensor, real_p63: torch.Tensor):
         min_dim = min(real_he.size(0), real_p63.size(0))
         real_he = real_he[:min_dim]
@@ -329,97 +220,6 @@
         real_p63 = Variable(real_p63.to(self.device))
         mask_he = Variable(mask_he.to(self.device))
         mask_p63 = Variable(mask_p63.to(self.device))
-<<<<<<< HEAD
-
-        fake_p63 = self.generator_he_to_p63(real_he, mask_he)
-        fake_he = self.generator_p63_to_he(real_p63, mask_p63)
-        cycled_he = self.generator_p63_to_he(fake_p63, mask_he)
-        cycled_p63 = self.generator_he_to_p63(fake_he, mask_p63)
-
-        self.p63_explainer.set_explanation_m(fake_p63 * mask_p63)
-        self.he_explainer.set_explanation_m(fake_he * mask_he)
-
-        with torch.no_grad():
-            discriminator_he_mask_loss = \
-                self.get_total_mask_disc_loss(real_he, mask_he, fake_he, self.discriminator_he_mask) * 0.5
-            discriminator_p63_mask_loss = \
-                self.get_total_mask_disc_loss(real_p63, mask_p63, fake_p63, self.discriminator_p63_mask) * 0.5
-
-            mask_he = mask_he + self.p63_explainer.explanation_mask * self.p63_explainer.get_coefficient_mask(
-                discriminator_p63_mask_loss)  # maybe mask_he + mask_he * rest
-            mask_p63 = mask_p63 + self.he_explainer.explanation_mask * self.he_explainer.get_coefficient_mask(
-                discriminator_he_mask_loss)
-
-        he_mask_inverted = 1 - mask_he
-        p63_mask_inverted = 1 - mask_p63
-        he_mask_inverted = Variable(he_mask_inverted.to(self.device))
-        p63_mask_inverted = Variable(p63_mask_inverted.to(self.device))
-
-        # Train generator G
-        # A -> B
-        generator_he_to_p63_total_loss = self.get_total_gen_loss_and_prep_explainer(real_he,
-                                                                                    mask_he,
-                                                                                    self.generator_he_to_p63,
-                                                                                    self.discriminator_p63,
-                                                                                    self.p63_explainer)
-
-        # forward cycle loss
-        cycle_he_loss_total = self.get_total_cycle_loss(cycled_he, mask_he, he_mask_inverted, real_he)
-
-        # B -> A
-        generator_p63_to_he_total_loss = self.get_total_gen_loss_and_prep_explainer(real_p63,
-                                                                                    mask_p63,
-                                                                                    self.generator_p63_to_he,
-                                                                                    self.discriminator_he,
-                                                                                    self.he_explainer)
-
-        # backward cycle loss
-        cycle_p63_loss_total = self.get_total_cycle_loss(cycled_p63, mask_p63, p63_mask_inverted, real_p63)
-
-        # total cycle loss
-        cycle_loss = (cycle_he_loss_total + cycle_p63_loss_total) * self.settings.lambda_cycle
-
-        # identity loss
-        identity_he = self.criterion_pixel_wise(real_he, self.generator_p63_to_he(real_he, mask_he))
-        identity_p63 = self.criterion_pixel_wise(real_p63, self.generator_he_to_p63(real_p63, mask_p63))
-        identity_loss = (identity_he + identity_p63) * self.settings.lambda_identity
-
-        with torch.no_grad():
-            discriminator_he_loss_partial = self.get_partial_disc_loss(real_he, fake_he,
-                                                                       self.discriminator_he,
-                                                                       1 - self.settings.lambda_mask_adversarial_ratio)
-
-            discriminator_he_loss_mask_partial = self.get_partial_disc_loss(real_he * mask_he, fake_he * mask_he,
-                                                                            self.discriminator_he_mask,
-                                                                            self.settings.lambda_mask_adversarial_ratio)
-
-            discriminator_p63_loss_partial = self.get_partial_disc_loss(real_p63, fake_p63,
-                                                                        self.discriminator_p63,
-                                                                        1 - self.settings.lambda_mask_adversarial_ratio)
-
-            discriminator_p63_loss_mask_partial = self.get_partial_disc_loss(real_p63 * mask_p63, fake_p63 * mask_p63,
-                                                                             self.discriminator_p63_mask,
-                                                                             self.settings.
-                                                                             lambda_mask_adversarial_ratio)
-
-            self.p63_explainer.set_losses(discriminator_he_loss_partial, discriminator_he_loss_mask_partial)
-            self.he_explainer.set_losses(discriminator_p63_loss_partial, discriminator_p63_loss_mask_partial)
-            self.p63_explainer.get_explanation()
-            self.he_explainer.get_explanation()
-
-        laplacian_loss_he = self.get_laplacian_loss(real_he, cycled_he)
-        laplacian_loss_p63 = self.get_laplacian_loss(real_p63, cycled_p63)
-        laplacian_loss = (laplacian_loss_he + laplacian_loss_p63) * self.settings.lambda_laplacian
-
-        # backward gen
-        generator_loss = \
-            + generator_he_to_p63_total_loss \
-            + generator_p63_to_he_total_loss \
-            + cycle_loss \
-            + identity_loss \
-            + laplacian_loss
-
-=======
         
         with torch.autocast(device_type="cuda"):
             fake_p63 = self.generator_he_to_p63(real_he, mask_he)
@@ -505,24 +305,11 @@
                 + cycle_loss \
                 + identity_loss \
 
->>>>>>> eb798a1a
         self.generator_optimizer.zero_grad()
         generator_loss.backward()
         self.generator_optimizer.step()
 
         # Back propagation
-<<<<<<< HEAD
-        discriminator_he_loss_partial = self.get_partial_disc_loss(real_he, fake_he, self.discriminator_he,
-                                                                   1 - self.settings.lambda_mask_adversarial_ratio,
-                                                                   self.fake_he_pool)
-
-        discriminator_he_loss_mask_partial = self.get_partial_disc_loss(real_he * mask_he, fake_he * mask_he,
-                                                                        self.discriminator_he_mask,
-                                                                        self.settings.lambda_mask_adversarial_ratio,
-                                                                        self.fake_he_pool)
-
-        discriminator_he_loss = discriminator_he_loss_partial + discriminator_he_loss_mask_partial
-=======
         with torch.autocast(device_type="cuda"):
             discriminator_he_loss_partial = self.get_partial_disc_loss(real_he, fake_he, self.discriminator_he,
                                                                        1 - self.settings.lambda_mask_adversarial_ratio,
@@ -534,24 +321,11 @@
                                                                             self.fake_he_pool)
 
             discriminator_he_loss = discriminator_he_loss_partial + discriminator_he_loss_mask_partial
->>>>>>> eb798a1a
 
         self.discriminator_he_optimizer.zero_grad()
         discriminator_he_loss.backward()
         self.discriminator_he_optimizer.step()
 
-<<<<<<< HEAD
-        discriminator_p63_loss_partial = self.get_partial_disc_loss(real_p63, fake_p63, self.discriminator_p63,
-                                                                    1 - self.settings.lambda_mask_adversarial_ratio,
-                                                                    self.fake_p63_pool)
-
-        discriminator_p63_loss_mask_partial = self.get_partial_disc_loss(real_p63 * mask_p63, fake_p63 * mask_p63,
-                                                                         self.discriminator_p63_mask,
-                                                                         self.settings.lambda_mask_adversarial_ratio,
-                                                                         self.fake_p63_pool)
-
-        discriminator_p63_loss = discriminator_p63_loss_partial + discriminator_p63_loss_mask_partial
-=======
         with torch.autocast(device_type="cuda"):
             discriminator_p63_loss_partial = self.get_partial_disc_loss(real_p63, fake_p63, self.discriminator_p63,
                                                                         1 - self.settings.lambda_mask_adversarial_ratio,
@@ -563,7 +337,6 @@
                                                                              self.fake_p63_pool)
 
             discriminator_p63_loss = discriminator_p63_loss_partial + discriminator_p63_loss_mask_partial
->>>>>>> eb798a1a
 
         self.discriminator_p63_optimizer.zero_grad()
         discriminator_p63_loss.backward()
@@ -572,14 +345,8 @@
         self.latest_generator_loss = generator_loss.item()
         self.latest_discriminator_he_loss = discriminator_he_loss.item()
         self.latest_discriminator_p63_loss = discriminator_p63_loss.item()
-<<<<<<< HEAD
-        self.latest_laplacian_loss = laplacian_loss.item()
-        self.latest_cycle_loss = cycle_loss.item()
-        self.latest_identity_loss = identity_loss.item()
-=======
         self.latest_identity_loss = identity_loss.item()
         self.latest_cycle_loss = cycle_loss.item()
->>>>>>> eb798a1a
 
         self.wandb_module.discriminator_he_running_loss_avg.append(discriminator_he_loss.item())
         self.wandb_module.discriminator_p63_running_loss_avg.append(discriminator_p63_loss.item())
