import torch


class ConvBlock(torch.nn.Module):
    def __init__(self, input_size, output_size, kernel_size=3, stride=2, padding=1, activation='relu', batch_norm=True):
        super(ConvBlock, self).__init__()
        self.conv = torch.nn.Conv2d(input_size, output_size, kernel_size, stride, padding)
        self.batch_norm = batch_norm
        self.bn = torch.nn.InstanceNorm2d(output_size)
        self.activation = activation
        self.relu = torch.nn.ReLU(inplace=True)
        self.leaky_relu = torch.nn.LeakyReLU(0.2, inplace=True)
        self.tanh = torch.nn.Tanh()

        torch.nn.init.kaiming_uniform_(self.conv.weight, a=0, mode='fan_out', nonlinearity=activation)

    def forward(self, x):
        if self.batch_norm:
            out = self.bn(self.conv(x))
        else:
            out = self.conv(x)

        if self.activation == 'relu':
            return self.relu(out)
        elif self.activation == 'leaky_relu':
            return self.leaky_relu(out)
        elif self.activation == 'tanh':
            return self.tanh(out)
        elif self.activation == 'linear':
            return out


class DeconvBlock(torch.nn.Module):
    def __init__(self, input_size, output_size, kernel_size=3, stride=2, padding=1,
                 output_padding=1, activation='relu', batch_norm=True):

        super(DeconvBlock, self).__init__()
        self.deconv = torch.nn.ConvTranspose2d(input_size, output_size, kernel_size, stride, padding, output_padding)
        self.batch_norm = batch_norm
        self.bn = torch.nn.InstanceNorm2d(output_size)
        self.activation = activation
        self.leakyrelu = torch.nn.LeakyReLU(0.2, inplace=True)

        torch.nn.init.kaiming_uniform_(self.deconv.weight, a=0, mode='fan_out', nonlinearity=activation)

    def forward(self, x):
        if self.batch_norm:
            out = self.bn(self.deconv(x))
        else:
            out = self.deconv(x)

        return self.leakyrelu(out)


class ResnetBlock(torch.nn.Module):
    def __init__(self, num_filter, kernel_size=3, stride=1, padding=0):
        super(ResnetBlock, self).__init__()
        conv1 = torch.nn.Conv2d(num_filter, num_filter, kernel_size, stride, padding)
        conv2 = torch.nn.Conv2d(num_filter, num_filter, kernel_size, stride, padding)
        bn = torch.nn.InstanceNorm2d(num_filter)
        relu = torch.nn.ReLU(inplace=True)
        pad = torch.nn.ReflectionPad2d(1)

        torch.nn.init.kaiming_uniform_(conv1.weight, a=0, mode='fan_out', nonlinearity='relu')
        torch.nn.init.kaiming_uniform_(conv2.weight, a=0, mode='fan_out', nonlinearity='relu')
        torch.nn.init.constant_(conv1.bias, 0)
        torch.nn.init.constant_(conv2.bias, 0)

        self.resnet_block = torch.nn.Sequential(
            pad,
            conv1,
            bn,
            relu,
            pad,
            conv2,
            bn,
            relu
        )

    def forward(self, x):
        return self.resnet_block(x) + x


class Generator(torch.nn.Module):
    def __init__(self, num_filter, num_resnet, input_dim=3, output_dim=3):
        super(Generator, self).__init__()

        # Mask encoder
        self.conv1dc = ConvBlock(input_dim * 2, input_dim, kernel_size=1, stride=1, padding=0, activation='linear',
                                 batch_norm=False)
        self.conv1dm = ConvBlock(input_dim * 2, input_dim, kernel_size=1, stride=1, padding=0, activation='linear',
                                 batch_norm=False)

        torch.nn.init.trunc_normal_(self.conv1dc.conv.weight, mean=1.0, std=0.02, a=0.995, b=1.005)
        torch.nn.init.trunc_normal_(self.conv1dm.conv.weight, mean=1.0, std=0.02, a=0.995, b=1.005)

        # Reflection padding
        self.pad = torch.nn.ReflectionPad2d(3)
        self.pad1 = torch.nn.ReflectionPad2d(1)

        # Encoder
        self.conv1 = ConvBlock(input_dim, num_filter, kernel_size=7, stride=1, padding=0)
        self.conv2 = ConvBlock(num_filter, num_filter * 2)
        num_filter *= 2
        self.conv3 = ConvBlock(num_filter, num_filter * 2)
        num_filter *= 2
        self.conv4 = ConvBlock(num_filter, num_filter * 2)
        num_filter *= 2

        # Resnet blocks
        self.resnet_blocks = []
        for i in range(num_resnet):
            self.resnet_blocks.append(ResnetBlock(num_filter))

        self.resnet_blocks = torch.nn.Sequential(*self.resnet_blocks)

        # Decoder
        self.deconv1 = DeconvBlock(num_filter, num_filter // 2)
        num_filter //= 2
        self.deconv2 = DeconvBlock(num_filter, num_filter // 2)
        num_filter //= 2
        self.deconv3 = DeconvBlock(num_filter, num_filter // 2)
        num_filter //= 2
        self.deconv4 = ConvBlock(num_filter, num_filter, kernel_size=7, stride=1, padding=0)
        self.final = ConvBlock(num_filter, output_dim, kernel_size=3, stride=1, padding=0,
                               activation='tanh', batch_norm=False)
<<<<<<< HEAD

=======
        
>>>>>>> eb798a1a
    def forward(self, img, mask=None):
        # Mask encoder
        if mask is not None:
            inv_masked_img = torch.cat(((1 - mask) * img, (1 - mask).expand(img.size(0), -1, -1, -1)), 1)  # context
            img = torch.cat((mask*img, mask.expand(img.size(0), -1, -1, -1)), 1)  # mask

            img = self.conv1dc(img)
            inv_masked_img = self.conv1dm(inv_masked_img)

        enc1 = self.conv1(self.pad(img))  # (bs, num_filter, 128, 128)
        enc2 = self.conv2(enc1)  # (bs, num_filter * 2, 64, 64)
        enc3 = self.conv3(enc2)  # (bs, num_filter * 4, 32, 32)
        enc4 = self.conv4(enc3)  # (bs, num_filter * 8, 16, 16)

        # Resnet blocks
        res = self.resnet_blocks(enc4)

        # Decoder
        dec1 = self.deconv1(res + enc4)
        dec2 = self.deconv2(dec1 + enc3)
        dec3 = self.deconv3(dec2 + enc2)
        dec4 = self.deconv4(self.pad(dec3 + enc1))
<<<<<<< HEAD
        out = self.final(self.pad1(dec4 + img))
=======
        out = self.final(self.pad1(dec4))
>>>>>>> eb798a1a

        if mask is not None:
            # noinspection PyUnboundLocalVariable
            out = out + inv_masked_img

        return out


class Discriminator(torch.nn.Module):
    def __init__(self, num_filter, input_dim=3, output_dim=1):
        super(Discriminator, self).__init__()

        conv1 = ConvBlock(input_dim, num_filter, kernel_size=4, stride=2, padding=1,
                          activation='leaky_relu', batch_norm=False)

        conv2 = ConvBlock(num_filter, num_filter * 2, kernel_size=4, stride=2, padding=1, activation='leaky_relu')
        conv3 = ConvBlock(num_filter * 2, num_filter * 4, kernel_size=4, stride=2, padding=1, activation='leaky_relu')
        conv4 = ConvBlock(num_filter * 4, num_filter * 8, kernel_size=4, stride=1, padding=1, activation='leaky_relu')
        # conv5 = ConvBlock(num_filter * 8, num_filter * 8, kernel_size=4, stride=1, padding=1, activation='leaky_relu')
        # conv6 = ConvBlock(num_filter * 8, num_filter * 8, kernel_size=4, stride=1, padding=1, activation='leaky_relu')
        conv7 = ConvBlock(num_filter * 8, output_dim, kernel_size=4, stride=1, padding=1, activation='linear',
                          batch_norm=False)

        self.conv_blocks = torch.nn.Sequential(
            conv1,
            conv2,
            conv3,
            conv4,
            conv7
        )

    def forward(self, x):
        out = self.conv_blocks(x)
        return out

    def loss_fake(self, x):
        out = self.forward(x)
        out = torch.nn.functional.adaptive_max_pool2d(out, output_size=1).squeeze(0).squeeze(0)
        return out<|MERGE_RESOLUTION|>--- conflicted
+++ resolved
@@ -9,10 +9,8 @@
         self.bn = torch.nn.InstanceNorm2d(output_size)
         self.activation = activation
         self.relu = torch.nn.ReLU(inplace=True)
-        self.leaky_relu = torch.nn.LeakyReLU(0.2, inplace=True)
+        self.lrelu = torch.nn.LeakyReLU(0.2, inplace=True)
         self.tanh = torch.nn.Tanh()
-
-        torch.nn.init.kaiming_uniform_(self.conv.weight, a=0, mode='fan_out', nonlinearity=activation)
 
     def forward(self, x):
         if self.batch_norm:
@@ -22,26 +20,22 @@
 
         if self.activation == 'relu':
             return self.relu(out)
-        elif self.activation == 'leaky_relu':
-            return self.leaky_relu(out)
+        elif self.activation == 'lrelu':
+            return self.lrelu(out)
         elif self.activation == 'tanh':
             return self.tanh(out)
-        elif self.activation == 'linear':
+        elif self.activation == 'no_act':
             return out
 
 
 class DeconvBlock(torch.nn.Module):
-    def __init__(self, input_size, output_size, kernel_size=3, stride=2, padding=1,
-                 output_padding=1, activation='relu', batch_norm=True):
-
+    def __init__(self, input_size, output_size, kernel_size=3, stride=2, padding=1, output_padding=1, activation='relu', batch_norm=True):
         super(DeconvBlock, self).__init__()
         self.deconv = torch.nn.ConvTranspose2d(input_size, output_size, kernel_size, stride, padding, output_padding)
         self.batch_norm = batch_norm
         self.bn = torch.nn.InstanceNorm2d(output_size)
         self.activation = activation
         self.leakyrelu = torch.nn.LeakyReLU(0.2, inplace=True)
-
-        torch.nn.init.kaiming_uniform_(self.deconv.weight, a=0, mode='fan_out', nonlinearity=activation)
 
     def forward(self, x):
         if self.batch_norm:
@@ -61,11 +55,6 @@
         relu = torch.nn.ReLU(inplace=True)
         pad = torch.nn.ReflectionPad2d(1)
 
-        torch.nn.init.kaiming_uniform_(conv1.weight, a=0, mode='fan_out', nonlinearity='relu')
-        torch.nn.init.kaiming_uniform_(conv2.weight, a=0, mode='fan_out', nonlinearity='relu')
-        torch.nn.init.constant_(conv1.bias, 0)
-        torch.nn.init.constant_(conv2.bias, 0)
-
         self.resnet_block = torch.nn.Sequential(
             pad,
             conv1,
@@ -73,8 +62,7 @@
             relu,
             pad,
             conv2,
-            bn,
-            relu
+            bn
         )
 
     def forward(self, x):
@@ -86,13 +74,10 @@
         super(Generator, self).__init__()
 
         # Mask encoder
-        self.conv1dc = ConvBlock(input_dim * 2, input_dim, kernel_size=1, stride=1, padding=0, activation='linear',
+        self.conv1dc = ConvBlock(input_dim * 2, input_dim, kernel_size=1, stride=1, padding=0, activation='no_act',
                                  batch_norm=False)
-        self.conv1dm = ConvBlock(input_dim * 2, input_dim, kernel_size=1, stride=1, padding=0, activation='linear',
+        self.conv1dm = ConvBlock(input_dim * 2, input_dim, kernel_size=1, stride=1, padding=0, activation='no_act',
                                  batch_norm=False)
-
-        torch.nn.init.trunc_normal_(self.conv1dc.conv.weight, mean=1.0, std=0.02, a=0.995, b=1.005)
-        torch.nn.init.trunc_normal_(self.conv1dm.conv.weight, mean=1.0, std=0.02, a=0.995, b=1.005)
 
         # Reflection padding
         self.pad = torch.nn.ReflectionPad2d(3)
@@ -124,16 +109,12 @@
         self.deconv4 = ConvBlock(num_filter, num_filter, kernel_size=7, stride=1, padding=0)
         self.final = ConvBlock(num_filter, output_dim, kernel_size=3, stride=1, padding=0,
                                activation='tanh', batch_norm=False)
-<<<<<<< HEAD
-
-=======
         
->>>>>>> eb798a1a
     def forward(self, img, mask=None):
         # Mask encoder
         if mask is not None:
-            inv_masked_img = torch.cat(((1 - mask) * img, (1 - mask).expand(img.size(0), -1, -1, -1)), 1)  # context
-            img = torch.cat((mask*img, mask.expand(img.size(0), -1, -1, -1)), 1)  # mask
+            inv_masked_img = torch.cat(((1 - mask) * img, (1 - mask).expand(img.size(0), -1, -1, -1)), 1) # context
+            img = torch.cat((mask*img, mask.expand(img.size(0), -1, -1, -1)), 1) # mask
 
             img = self.conv1dc(img)
             inv_masked_img = self.conv1dm(inv_masked_img)
@@ -151,11 +132,7 @@
         dec2 = self.deconv2(dec1 + enc3)
         dec3 = self.deconv3(dec2 + enc2)
         dec4 = self.deconv4(self.pad(dec3 + enc1))
-<<<<<<< HEAD
-        out = self.final(self.pad1(dec4 + img))
-=======
         out = self.final(self.pad1(dec4))
->>>>>>> eb798a1a
 
         if mask is not None:
             # noinspection PyUnboundLocalVariable
@@ -163,20 +140,28 @@
 
         return out
 
+    def normal_weight_init(self, mean=0.0, std=0.02):
+        for m in self.children():
+            if isinstance(m, ConvBlock):
+                torch.nn.init.normal_(m.conv.weight, mean, std)
+            if isinstance(m, DeconvBlock):
+                torch.nn.init.normal_(m.deconv.weight, mean, std)
+            if isinstance(m, ResnetBlock):
+                torch.nn.init.normal_(m.conv.weight, mean, std)
+                torch.nn.init.constant(m.conv.bias, 0)
+
 
 class Discriminator(torch.nn.Module):
     def __init__(self, num_filter, input_dim=3, output_dim=1):
         super(Discriminator, self).__init__()
 
-        conv1 = ConvBlock(input_dim, num_filter, kernel_size=4, stride=2, padding=1,
-                          activation='leaky_relu', batch_norm=False)
-
-        conv2 = ConvBlock(num_filter, num_filter * 2, kernel_size=4, stride=2, padding=1, activation='leaky_relu')
-        conv3 = ConvBlock(num_filter * 2, num_filter * 4, kernel_size=4, stride=2, padding=1, activation='leaky_relu')
-        conv4 = ConvBlock(num_filter * 4, num_filter * 8, kernel_size=4, stride=1, padding=1, activation='leaky_relu')
-        # conv5 = ConvBlock(num_filter * 8, num_filter * 8, kernel_size=4, stride=1, padding=1, activation='leaky_relu')
-        # conv6 = ConvBlock(num_filter * 8, num_filter * 8, kernel_size=4, stride=1, padding=1, activation='leaky_relu')
-        conv7 = ConvBlock(num_filter * 8, output_dim, kernel_size=4, stride=1, padding=1, activation='linear',
+        conv1 = ConvBlock(input_dim, num_filter, kernel_size=4, stride=2, padding=1, activation='lrelu', batch_norm=False)
+        conv2 = ConvBlock(num_filter, num_filter * 2, kernel_size=4, stride=2, padding=1, activation='lrelu')
+        conv3 = ConvBlock(num_filter * 2, num_filter * 4, kernel_size=4, stride=2, padding=1, activation='lrelu')
+        conv4 = ConvBlock(num_filter * 4, num_filter * 8, kernel_size=4, stride=1, padding=1, activation='lrelu')
+        conv5 = ConvBlock(num_filter * 8, num_filter * 8, kernel_size=4, stride=1, padding=1, activation='lrelu')
+        conv6 = ConvBlock(num_filter * 8, num_filter * 8, kernel_size=4, stride=1, padding=1, activation='lrelu')
+        conv7 = ConvBlock(num_filter * 8, output_dim, kernel_size=4, stride=1, padding=1, activation='no_act',
                           batch_norm=False)
 
         self.conv_blocks = torch.nn.Sequential(
@@ -194,4 +179,9 @@
     def loss_fake(self, x):
         out = self.forward(x)
         out = torch.nn.functional.adaptive_max_pool2d(out, output_size=1).squeeze(0).squeeze(0)
-        return out+        return out
+
+    def normal_weight_init(self, mean=0.0, std=0.02):
+        for m in self.children():
+            if isinstance(m, ConvBlock):
+                torch.nn.init.normal(m.conv.weight, mean, std)